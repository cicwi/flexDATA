#!/usr/bin/env python3
# -*- coding: utf-8 -*-
"""
This module contains acquisition geometry classes: circular, linear, helical.
The circular class corresponds to the simplest case of circular orbit cone-beam CT with minimal number of parameters.
Additional parameters can be use to define a non-conventional geometry.
For instance: offsets and rotations ('det_roll', 'det_tan', 'det_ort', etc.), axis tilts ('axs_roll', 'axs_pitch'),
volume transformations ('vol_tra', 'vol_rot'), recostruction resolution and anisotropic sampling ('img_pixel', 'det_sample', 'vol_sample').
"""
# >>>>>>>>>>>>>>>>>>>>>>>>>>>> Imports >>>>>>>>>>>>>>>>>>>>>>>>>>>>>>

<<<<<<< HEAD
import astra
import numpy
from transforms3d import euler
from datetime import datetime

FLEXTOML_VERSION = '0.1.0'

=======
import numpy
import scipy.spatial
>>>>>>> f6b07551

# >>>>>>>>>>>>>>>>>>>>>>>>>>>> Classes >>>>>>>>>>>>>>>>>>>>>>>>>>>>>>
class basic():
    '''
    Base geometry class. Needs only SDD, ODD and pixel size to initialize.
    Use 'parameters' to store parameters and 'description' to store relevant metadata.
    '''

    def __init__(self, src2obj = None, det2obj = None, det_pixel = None, img_pixel = None, unit = 'mm'):
        '''
        Constructor for the base geometry class.

        Args:
            src2obj  : source to detector distance
            det2obj  : object to detector distance
            det_pixel: detector pixel size
            img_pixel: reconstruction volume voxel size (optional)
            unit     : unit length (default = 'mm')
        '''
        # Default voxel size:
        if (not img_pixel) and (det_pixel): img_pixel = det_pixel / (src2obj + det2obj) * src2obj

        # Parameters:
        self.parameters = {'src2obj':src2obj,
                           'det2obj':det2obj,

                           'det_pixel':det_pixel,
                           'img_pixel':img_pixel,
                           'unit':unit,

                           'axs_tan':0,                 # rotation axis translation
                           'vol_rot':[0.0, 0.0, 0.0],   # volume rotations and translation vectors
                           'vol_tra':[0.0, 0.0, 0.0],

                           'det_sample':[1,1],          # detector and volume sampling (use to indicate that pixels were binned)
                           'vol_sample':[1,1,1]
                           }

        self.description = {
            'flextoml_version': FLEXTOML_VERSION,
        }

    def __str__(self):
        '''
        Show my description.
        '''
        return 'Geometry class: ' + str(type(self)) + '\n Parameters: \n' + str(self.parameters)

    def __repr__(self):
        '''
        Show my description.
        '''
        return 'Geometry class: ' + str(type(self)) + '\n Parameters: \n' + str(self.parameters)

    def __getitem__(self, key):
        '''
        Retrieve one of the geometry parameters.
        '''
        val = self.parameters.get(key)

        if val is None:
            print('WARNING! A property with an unknown key is requested: ' + key)

        return val

    def __setitem__(self, key, val):
        '''
        Set one of the geometry parameters.
        '''
        if not key in self.parameters.keys():
            print('WARNING! A property with an unknown key is added to geometry: ' + key)

        self.parameters[key] = val

    def copy(self):
        '''
        Copy me.
        '''
        geom = type(self)()
        geom.parameters = self.parameters.copy()
        geom.description = self.description.copy()

        return geom

    def to_dictionary(self):
        '''
        Return a dictionary describing this geometry.
        '''
        records = self.parameters.copy()
        records.update(self.description)

        return records

    def from_matrix(self, R, T):
        """
        Rotates and translates the reconstruction volume.

        Args:
            R (3x3 array): rotation matrix
            T (1x3 array): translation vector
        """
        # Translate to flex geometry:
        self.parameters['vol_rot'] = _mat2euler(R.T, axes='sxyz')
        self.parameters['vol_tra'] = numpy.array(self.parameters['vol_tra']) - numpy.dot(T, R.T)[[0,2,1]] * self.voxel

    def from_dictionary(self, dictionary):
        '''
        Use dictionary records to initialize this geometry.
        '''
        # Fill gaps if needed:
        if not dictionary.get('src2obj'):
            if (not dictionary.get('src2det')):
                raise Exception('Filed missing in geometry record: src2det')

            elif (not dictionary.get('det2obj')):
                raise Exception('Filed missing in geometry record: det2obj')

            dictionary['src2obj'] = dictionary['src2det'] - dictionary['det2obj']

        if (not dictionary.get('det2obj')):
            if (not dictionary.get('src2det')):
                raise Exception('Filed missing in geometry record: src2det')
            else:
                dictionary['det2obj'] = dictionary['src2det'] - dictionary['src2obj']

        # Copy records:
        for key in dictionary.keys():

            value = dictionary[key]

            if key in self.parameters.keys():
                self.parameters[key] = value

            else:
                self.description[key] = value

        # After-check:
        if not self.parameters.get('img_pixel'):
            self.parameters['img_pixel'] = self.parameters['det_pixel'] / self.magnification

        if not self.parameters.get('det_pixel'):
            self.parameters['det_pixel'] = self.parameters['img_pixel'] * self.magnification

        # Check if all necessary keys are there:
        min_set = ['src2obj', 'det2obj', 'det_pixel']
        for key in min_set:
            if not key in self.parameters:
                raise Exception('Geometry parameter missing after parcing: ' + key)

    def log(self, message):
        """Add a message to the geometry changelog.

        This changelog will be saved with the geometry in a toml file.

        :param message: A message to log (single line).
        :returns: None
        :rtype: NoneType

        """
        changelog = self.description.get('changelog', '')
        changelog += f"{datetime.now():%Y-%m-%d}: {message}\n"
        self.description['changelog'] = changelog

    @property
    def vol_sample(self):
        '''
        Voxel shape.
        '''
        return self.parameters.get('vol_sample')

    @vol_sample.setter
    def vol_sample(self, sample):
        '''
        Voxel shape.
        '''
        self.parameters['vol_sample'] = sample

    @property
    def det_sample(self):
        '''
        Pixel shape.
        '''
        return self.parameters.get('det_sample')

    @det_sample.setter
    def det_sample(self, sample):
        '''
        Pixel shape.
        '''
        self.parameters['det_sample'] = sample

    @property
    def pixel(self):
        '''
        Pixel size (mm).
        '''
        return self.parameters.get('det_pixel') * numpy.array(self.parameters.get('det_sample'))

    @property
    def voxel(self):
        '''
        Voxel size (mm).
        '''
        return self.parameters.get('img_pixel') * numpy.array(self.parameters.get('vol_sample'))

    @property
    def src2obj(self):
        '''
        Source-to-object distance.
        '''
        return self.parameters.get('src2obj')

    @property
    def det2obj(self):
        '''
        Detector-to-object distance.
        '''
        return self.parameters.get('det2obj')

    @property
    def src2det(self):
        '''
        Source-to-detector distance.
        '''
        return self.parameters.get('src2obj') + self.parameters.get('det2obj')

    @property
    def magnification(self):
        '''
        Magnification.
        '''
        return self.src2det / self.src2obj

    def volume_xyz(self, shape, offset = [0.,0.,0.]):
        """
        Coordinate grid in units of the geometry.

        Args:
            shape : volume shape
            offset: offset in length units
        """
        xx = (numpy.arange(0, shape[0]) - shape[0] / 2) * self.voxel[0] - offset[0]
        yy = (numpy.arange(0, shape[1]) - shape[1] / 2) * self.voxel[1] - offset[1]
        zz = (numpy.arange(0, shape[2]) - shape[2] / 2) * self.voxel[2] - offset[2]

        return xx, yy, zz

    def from_astra_cone_vec(self, vectors):
        '''
        Take vectors from ASTRA 'cone_vec' geometry. This will override any other parameters.
        '''
        self._vectors_ = vectors

    def astra_projection_geom(self, data_shape, index = None):
        '''
        Get ASTRA projection geometry.

        Args:
            data_shape: [detector_count_z, theta_count, detector_count_x]
            index     : if provided - sequence of the rotation angles

        Returns:
            geometry : ASTRA cone-beam geometry.
        '''
        import astra

        # Get vectors:
        if hasattr(self, '_vectors_'):
            if index is None:
                vectors = self._vectors_
            else:
                vectors = self._vectors_[index]
        else:
            vectors = self.get_vectors(data_shape[1], index)

        # Get ASTRA geometry:
        det_count_x = data_shape[2]
        det_count_z = data_shape[0]
        return astra.create_proj_geom('cone_vec', det_count_z, det_count_x, vectors)

    def astra_volume_geom(self, vol_shape, slice_first = None, slice_last = None):
        '''
        Initialize ASTRA volume geometry.

        Args:
            vol_shape  : volume array shape
            slice_first: first slice of an ROI to update
            slice_last : last slice of an ROI to update
        '''
        import astra

        # Shape and size (mm) of the volume
        vol_shape = numpy.array(vol_shape)
        vol_size = vol_shape * self.voxel

        if (slice_first is not None) & (slice_last is not None):
            # Generate volume geometry for one chunk of data:

            length = vol_shape[0]

            # Compute offset from the centre:
            centre = (length - 1) / 2
            offset = (slice_first + slice_last) / 2 - centre
            offset = offset * self.voxel[0]

            shape = [slice_last - slice_first + 1, vol_shape[1], vol_shape[2]]
            vol_size = numpy.array(shape) * self.voxel[0]

        else:
            shape = vol_shape
            offset = 0

        #vol_geom = astra.creators.create_vol_geom(shape[1], shape[2], shape[0],
        vol_geom = astra.create_vol_geom(shape[1], shape[2], shape[0],
                  -vol_size[2]/2, vol_size[2]/2, -vol_size[1]/2, vol_size[1]/2,
                  -vol_size[0]/2 + offset, vol_size[0]/2 + offset)

        return vol_geom

    def get_vectors(self, proj_count, index = None):
        '''
        Get source, detector and detector orientation vectors.

        Args:
            angle_count : number of rotation angles
            index       : index of angles that should be used
        '''
        # Create source orbit:
        src_vect = self.get_source_orbit(proj_count, index)

        # Create detector orbit (same as source but 180 degrees offset):
        det_vect, det_tan, det_rad, det_orth = self.get_detector_orbit(proj_count, index)

        # Apply global rotations and translations:
        self._transform_vectors_(src_vect, det_vect, det_tan, det_rad, det_orth)

        # Append all vectors together:
        vectors = numpy.concatenate([src_vect, det_vect, det_tan * self.pixel[1], det_orth * self.pixel[0]], axis = 1)
        return vectors

    def get_source_orbit(self, proj_count = None, index = None):
        '''
        Get the source orbit. In the base class it is a circular orbit.

        Args:
            proj_count: number of projections
            index           : index of the projection subset

        Returns:
            src_pos : array of the source positions. Can be generated by circular_orbit(...), for instance.
        '''
        raise Exception('Override this method in a geometry class derived from the base class!')

    def get_detector_orbit(self, proj_count = None, index = None):
        '''
        Get the detector orbit. In the base class it is a circular orbit.

        Args:
            proj_count: number of projections
            index           : index of the projection subset
        Returns:
            src_pos : array of the source positions. Can be generated by circular_orbit(...), for instance.
        '''
        raise Exception('Override this method in a geometry class derived from the base class!')

    def _transform_vectors_(self, src_vect, det_vect, det_tan, det_rad, det_orth):
        '''
        Rotate and translate vectors depending on the volume orientation.
        '''
        vol_rot = self.parameters['vol_rot']
        vol_tra = self.parameters['vol_tra']

        # Rotate everything relative to the reconstruction volume:
        R = _euler2mat_(vol_rot[0], vol_rot[1], vol_rot[2], 'rzyx')
        det_tan[:] = numpy.dot(det_tan, R)
        det_rad[:] = numpy.dot(det_rad, R)
        det_orth[:] = numpy.dot(det_orth, R)
        src_vect[:] = numpy.dot(src_vect,R)
        det_vect[:] = numpy.dot(det_vect,R)

        # Add translation:
        T = numpy.array([vol_tra[1], vol_tra[2], vol_tra[0]])
        src_vect -= numpy.dot(T, R)
        det_vect -= numpy.dot(T, R)

    def detector_size(self, proj_shape):
        '''
        Get the size of detector in length units.
        '''
        if len(proj_shape) == 3:
            return numpy.array(proj_shape[::2]) * self.pixel
        else:
            return numpy.array(proj_shape) * self.pixel

    def detector_centre(self):
        '''
        Get the centre coordinate of the first position of the detector.
        '''
        det_pos, det_tan, det_rad, det_orth = self.get_detector_orbit(proj_count = 3)

        return [det_pos[0][2], det_pos[0][0]]

    def detector_bounds(self, proj_shape):
        '''
        Get the boundaries of the detector at the start of the scan in length units.
        '''

        det_pos, det_tan, det_rad, det_orth = self.get_detector_orbit(proj_count = 3)

        sz = self.detector_size(proj_shape) / 2
        cntr = self.detector_centre()

        vrt = [-sz[0], sz[0]]
        hrz = [-sz[1], sz[1]]

        return numpy.array([vrt, hrz]) + numpy.array(cntr)[:, None]

    def volume_size(self, vol_shape):
        '''
        Return volume size in length units.
        '''
        return numpy.array(vol_shape) * self.voxel

    def volume_bounds(self, vol_shape):
        '''
        Return volume bounds:
        '''
        sz = self.volume_size(vol_shape) / 2

        vrt = [-sz[0], sz[0]]
        mag = [-sz[1], sz[1]]
        hrz = [-sz[2], sz[2]]

        return numpy.array([vrt, mag, hrz]) + numpy.array(self.parameters['vol_tra'])[:, None]

class circular(basic):
    '''
    Circular orbit geometry class. Includes additional parameters such as detector and source shifts and rotations.
    '''

    def __init__(self, src2obj = None, det2obj = None, det_pixel = None, img_pixel = None, ang_range = (0, 360), unit = 'mm'):
        '''
        Constructor for the circular geometry class.

        Args:
            src2obj  : source to detector distance
            det2obj  : object to detector distance
            det_pixel: detector pixel size
            img_pixel: reconstruction volume voxel size (optional)
            ang_range: range of rotation (default = 0..360)
            unit     : unit length (default = 'mm')
        '''
        # Parent init:
        basic.__init__(self, src2obj, det2obj, det_pixel, img_pixel, unit)

        # Additional parameters:
        self.parameters.update({
                           'ang_range': ang_range,
                           'src_ort':0,   # source vertical, tangential shifts
                           'src_tan':0,

                           'det_ort':0,   # detector shifts and rotations (in degrees)
                           'det_tan':0,
                           'det_roll':0,
                           'det_pitch':0,
                           'det_yaw':0,

                           'axs_roll':0,  # rotation axis roll and pitch (in degrees)
                           'axs_pitch':0,
                           })

    def get_thetas(self, proj_count = None, index = None):
        '''
        Get rotation angles. Either returns an equidistant array or self.thetas if that is defined.

        Args:
            proj_count : number of angles in equidistant case. Not used if 'thetas' are defined explicitly in parameters.

        Returns:
            thetas : angle array in degrees
        '''
        thetas = self.parameters.get('thetas')

        # Initialize thetas:
        if thetas is None:
            thetas = numpy.linspace(self['ang_range'][0], self['ang_range'][1], proj_count)

        if not index is None: thetas = thetas[index]

        return thetas

    def get_source_orbit(self, proj_count = None, index = None):
        '''
        Get the source orbit.

        Args:
            proj_count: number of projections
            index     : index of the projection subset

        Returns:
            src_pos : array of the source positions.
        '''
        src2obj = self.src2obj

        src_ort = self.parameters['src_ort']
        src_tan = self.parameters['src_tan']

        axs_tan = self.parameters['axs_tan']

        axs_roll = self.parameters['axs_roll']
        axs_pitch = self.parameters['axs_pitch']

        # Create source orbit:
        thetas = self.get_thetas(proj_count)

        # src_ort may be a vector or a scalar:
        org = numpy.outer(src_ort, [0,0,1])

        src_vect, src_tan, src_rad, serc_orth = circular_orbit(src2obj, thetas, roll = axs_roll, pitch = axs_pitch, yaw = 0,
                                                         origin = org, tan_shift = src_tan - axs_tan, index = index)

        return src_vect

    def get_detector_orbit(self, proj_count = None, index = None):
        '''
        Get the detector orbit.

        Args:
            proj_count: number of projections
            index           : index of the projection subset

        Returns:
            det_pos : array of the detector positions.
            det_tan : array of detector tangential directional vector
            det_rad : array of detector radial directional vector
            det_orth: array of detector orthogonal directional vector
        '''
        det2obj = self.det2obj

        # Detector translations:
        det_ort = self.parameters['det_ort']
        det_tan = self.parameters['det_tan']

        # Rotation axis translations and rotations:
        axs_tan = self.parameters['axs_tan']

        axs_roll = self.parameters['axs_roll']
        axs_pitch = self.parameters['axs_pitch']

        # Detector rotations:
        det_roll = self.parameters['det_roll']
        det_yaw = self.parameters['det_yaw']
        det_pitch = self.parameters['det_pitch']

        # Create detector orbit:
        thetas = self.get_thetas(proj_count)

        # det_ort may be a vector or a scalar:
        org = numpy.outer(det_ort, [0,0,1])

        det_pos, det_tan, det_rad, det_orth = circular_orbit(det2obj, thetas, roll = axs_roll, pitch = axs_pitch, yaw = 180,
                                                         origin = org, tan_shift = -det_tan + axs_tan, index = index)

        # Invert vectors to keep them alligned with the source vectors:
        det_tan, det_rad, det_orth = -det_tan, -det_rad, -det_orth

        # Apply detector rotations:
        for ii in range(det_pos.shape[0]):

            T = _axangle2mat_(det_rad[ii, :], det_roll)
            det_tan[ii, :] = T.dot(det_tan[ii, :])
            det_orth[ii, :] = T.dot(det_orth[ii, :])

            T = _axangle2mat_(det_orth[ii, :], det_yaw)
            det_tan[ii, :] = T.dot(det_tan[ii, :])
            det_rad[ii, :] = T.dot(det_rad[ii, :])

            T = _axangle2mat_(det_tan[ii, :], det_pitch)
            det_rad[ii, :] = T.dot(det_rad[ii, :])
            det_orth[ii, :] = T.dot(det_orth[ii, :])

        return det_pos, det_tan, det_rad, det_orth

class helical(circular):
    '''
    Helical orbit geometry class. Similar to the 'circular' class with additional parameter of helix
    '''

    def __init__(self, src2obj = None, det2obj = None, det_pixel = None, img_pixel = None, axis_range = (0, 100),  ang_range = (0, 720), unit = 'mm'):
        '''
        Constructor for the helical geometry class.

        Args:
            src2obj  : source to detector distance
            det2obj  : object to detector distance
            det_pixel: detector pixel size
            img_pixel: reconstruction volume voxel size (optional)
            axis_range: range of the movement along the axis of rotation
            ang_range: range of angles (default = 0..360)
            unit     : unit length (default = 'mm')
        '''
        # Parent init:
        circular.__init__(self, src2obj, det2obj, det_pixel, img_pixel, ang_range, unit)

        # Additional parameters:
        self.parameters['axs_rng'] = axis_range

    def get_source_orbit(self, proj_count = None, index = None):
        '''
        Get the source orbit. In the base class it is a circular orbit.
        '''
        src2obj = self.src2obj

        src_ort = self.parameters['src_ort']
        src_tan = self.parameters['src_tan']

        axs_tan = self.parameters['axs_tan']

        axs_roll = self.parameters['axs_roll']
        axs_pitch = self.parameters['axs_pitch']

        # Create source orbit:
        thetas = self.get_thetas(proj_count)

        # src_ort may be a vector or a scalar:
        org = numpy.outer(src_ort, [0,0,1])

        src_vect, src_tan, src_rad, src_orth = circular_orbit(src2obj, thetas, roll = axs_roll, pitch = axs_pitch, yaw = 0,
                                                         origin = org, tan_shift = src_tan - axs_tan, index = index)

        # Add axial motion:
        vrt = numpy.linspace(self.parameters['axs_rng'][0], self.parameters['axs_rng'][1], proj_count)
        if index: vrt = vrt[index]
        src_vect = src_vect + src_orth * vrt[:, None]

        return src_vect

    def get_detector_orbit(self, proj_count = None, index = None):
        '''
        Get the detector orbit. In the base class it is a circular orbit.
        '''
        det2obj = self.det2obj

        # Detector translations:
        det_ort = self.parameters['det_ort']
        det_tan = self.parameters['det_tan']

        # Rotation axis translations and rotations:
        axs_tan = self.parameters['axs_tan']

        axs_roll = self.parameters['axs_roll']
        axs_pitch = self.parameters['axs_pitch']

        # Detector rotations:
        det_roll = self.parameters['det_roll']
        det_yaw = self.parameters['det_yaw']
        det_pitch = self.parameters['det_pitch']

        # Create detector orbit:
        thetas = self.get_thetas(proj_count)

        # det_ort may be a vector or a scalar:
        org = numpy.outer(det_ort, [0,0,1])

        det_pos, det_tan, det_rad, det_orth = circular_orbit(det2obj, thetas, roll = axs_roll, pitch = axs_pitch, yaw = 180,
                                                         origin = org, tan_shift = -det_tan + axs_tan, index = index)

        # Add axial motion:
        vrt = numpy.linspace(self.parameters['axs_rng'][0], self.parameters['axs_rng'][1], proj_count)
        if index: vrt = vrt[index]
        det_pos = det_pos + det_orth * vrt[:, None]

        # Invert vectors to keep them alligned with the source vectors:
        det_tan, det_rad, det_orth = -det_tan, -det_rad, -det_orth

        # Apply detector rotations:
        for ii in range(det_pos.shape[0]):

            T = _axangle2mat_(det_rad[ii, :], det_roll)
            det_tan[ii, :] = T.dot(det_tan[ii, :])
            det_orth[ii, :] = T.dot(det_orth[ii, :])

            T = _axangle2mat_(det_orth[ii, :], det_yaw)
            det_tan[ii, :] = T.dot(det_tan[ii, :])
            det_rad[ii, :] = T.dot(det_rad[ii, :])

            T = _axangle2mat_(det_tan[ii, :], det_pitch)
            det_rad[ii, :] = T.dot(det_rad[ii, :])
            det_orth[ii, :] = T.dot(det_orth[ii, :])

        return det_pos, det_tan, det_rad, det_orth

class linear(basic):
    '''
    A simple linear orbit geometry class.
    '''

    def __init__(self, src2obj = None, det2obj = None, det_pixel = None, img_pixel = None,
                 src_hrz_rng = (0, 1), src_vrt_rng = (0, 1), det_hrz_rng = (1, 0), det_vrt_rng = (1, 0), unit = 'mm'):
        '''
        Constructor for the linear geometry class.

        Args:
            src2obj  : source to detector distance
            det2obj  : object to detector distance
            det_pixel: detector pixel size
            img_pixel: reconstruction volume voxel size (optional)
            src_hrz_rng: source horizlontal movement range
            src_vrt_rng: source vertical movement range
            det_hrz_rng: detector horizlontal movement range
            det_vrt_rng: detector vertical movement range
            unit     : unit length (default = 'mm')
        '''
        # Parent init:
        basic.__init__(self, src2obj, det2obj, det_pixel, img_pixel, unit)

        # Additional parameters:
        self.parameters.update({
                           'src_hrz_rng':src_hrz_rng,   # source vertical, horizlontal motion range
                           'src_vrt_rng':src_vrt_rng,

                           'det_hrz_rng':det_hrz_rng,   # source vertical, horizlontal motion range
                           'det_vrt_rng':det_vrt_rng,

                           'det_roll':0,               # detector rotations (in degrees)
                           'det_pitch':0,
                           'det_yaw':0,
                           })

    def get_source_orbit(self, proj_count = None, index = None):
        '''
        Get the source orbit. In the base class it is a circular orbit.
        '''
        src2obj = self.src2obj

        src_hrz_rng = self.parameters['src_hrz_rng']
        src_vrt_rng = self.parameters['src_vrt_rng']

        # Create source orbit:
        src_vect, src_tan, src_rad, serc_ort = linear_orbit(src_hrz_rng, (-src2obj, -src2obj), src_vrt_rng, proj_count, index)

        return src_vect

    def get_detector_orbit(self, proj_count = None, index = None):
        '''
        Get the detector orbit. In the base class it is a circular orbit.
        '''
        det2obj = self.det2obj

        det_hrz_rng = self.parameters['det_hrz_rng']
        det_vrt_rng = self.parameters['det_vrt_rng']

        # Detector rotations:
        det_roll = self.parameters['det_roll']
        det_yaw = self.parameters['det_yaw']
        det_pitch = self.parameters['det_pitch']

        # Create detector orbit:
        det_pos, det_tan, det_rad, det_orth = linear_orbit(det_hrz_rng, (det2obj, det2obj), det_vrt_rng, proj_count, index)

        # Apply detector rotations:
        for ii in range(det_pos.shape[0]):

            T = _axangle2mat_(det_rad[ii, :], det_roll)
            det_tan[ii, :] = T.dot(det_tan[ii, :])
            det_orth[ii, :] = T.dot(det_orth[ii, :])

            T = _axangle2mat_(det_orth[ii, :], det_yaw)
            det_tan[ii, :] = T.dot(det_tan[ii, :])
            det_rad[ii, :] = T.dot(det_rad[ii, :])

            T = _axangle2mat_(det_tan[ii, :], det_pitch)
            det_rad[ii, :] = T.dot(det_rad[ii, :])
            det_orth[ii, :] = T.dot(det_orth[ii, :])

        return det_pos, det_tan, det_rad, det_orth

# >>>>>>>>>>>>>>>>>>>>>>>>>>>> Static methods >>>>>>>>>>>>>>>>>>>>>>>
def tiles_shape(shape, geometry_list):
    """
    Compute the size of the stiched dataset.

    Args:
        shape: shape of a single projection stack.
        geometry_list: list of geometries.

    """
    # Phisical detector size:
    min_x, min_y = numpy.inf, numpy.inf
    max_x, max_y = -numpy.inf, -numpy.inf

    det_pixel = geometry_list[0].pixel

    axs_hrz = 0

    # Find out the size required for the final dataset
    for geo in geometry_list:

        bounds = geo.detector_bounds(shape)

        min_x = min([min_x, bounds[1][0]])
        min_y = min([min_y, bounds[0][0]])
        max_x = max([max_x, bounds[1][1]])
        max_y = max([max_y, bounds[0][1]])

        axs_hrz += geo['axs_tan'] / len(geometry_list)

    # Big slice:
    new_shape = numpy.array([(max_y - min_y) / det_pixel[0], shape[1], (max_x - min_x) / det_pixel[1]])
    new_shape = numpy.ceil(new_shape).astype('int') # safety margin..

    # Copy one of the geometry records and sett the correct translation:
    geometry = geometry_list[0].copy()

    geometry['axs_tan'] = axs_hrz

    geometry['det_tan'] = (max_x + min_x) / 2 + axs_hrz
    geometry['det_ort'] = (max_y + min_y) / 2

    # Update volume center:
    geometry['vol_tra'][0] = (geometry['det_ort'] * geometry.src2obj + geometry['src_ort'] * geometry.det2obj) / geometry.src2det
    geometry['vol_tra'][2] = axs_hrz

    return new_shape, geometry

def astra_projection_geom(geom, data_shape, index = None):
    '''
    Initialize ASTRA projection geometry.

    Args:
        geom      : geometry class
        data_shape: [detector_count_z, theta_count, detector_count_x]
        index     : if provided - sequence of the rotation angles
    '''

    return geom.astra_projection_geom(data_shape, index)


def astra_volume_geom(geom, vol_shape, slice_first = None, slice_last = None):
    '''
    Initialize ASTRA volume geometry.
    '''
    return geom.astra_volume_geom(vol_shape, slice_first = None, slice_last = None)

def get_vectors(geom, angle_count, index = None):
    '''
    Get source, detector and detector orientation vectors.

    Args:
        geom       : geometry class
        angle_count : number of rotation angles
        index       : index of angles that should be used
    '''
    return geom.get_vectors(angle_count, index)

def detector_size(geom, proj_shape):
    '''
    Get the size of detector in length units.
    '''
    return geom.detector_size(proj_shape)

def detector_bounds(geom, proj_shape):
    '''
    Get the boundaries of the detector in length units.
    '''
    return geom.detector_bounds(proj_shape)

def volume_bounds(geom, proj_shape):
    '''
    A very simplified version of volume bounds...
    '''
    return geom.volume_bounds(proj_shape)

def volume_shape(geom, proj_shape):
    '''
    Based on physical volume bnounds compute shape in pixels:
    '''
    return geom.volume_shape(proj_shape)


def linear_orbit(hrz_rng, rad_rng, vrt_rng, proj_count, index = None):
    '''
    Generate a linear orbit vector.

    Args:
        hrz_rng: horizontal range of motion
        rad_rng: radial range of motion
        vrt_rng: vertical range of motion

    Returns:
        position   : position vector
        tangent    : tangent direction
        radius     : radal direction
        orthogonal : orthogonal direction
    '''

    h = numpy.linspace(hrz_rng[0], hrz_rng[1], proj_count)
    r = numpy.linspace(rad_rng[0], rad_rng[1], proj_count)
    v = numpy.linspace(vrt_rng[0], vrt_rng[1], proj_count)

    position = numpy.stack((h, r, v)).transpose((1,0))

    radius = numpy.zeros([proj_count, 3])
    radius[:, 1] = 1

    tangent = numpy.zeros([proj_count, 3])
    tangent[:, 0] = 1

    # Orthogonal to tangent and radius:
    orthogonal = numpy.cross(radius, tangent)

    if index is not None:
        return position[index], tangent[index], radius[index], orthogonal[index]
    else:
        return position, tangent, radius, orthogonal

def circular_orbit(radius, thetas, roll = 0, pitch = 0, yaw = 0,
                     origin = [0, 0, 0], tan_shift = 0, index = None):
    '''
    Generate a circular orbit vector.

    Args:
        radius     : orbit radius
        angle_count: number of rotation angles
        roll, pitch: define orientation of the rotation axis
        yaw        : initial angular position
        origin     : xyz vector of the orbit centre
        tan_shift  : tangential shift from the default position (scalar or array)
        index      : index of the subset of total rotation angles

    Returns:
        position   : position vector
        tangent    : tangent direction
        radius     : radal direction
        orthogonal : orthogonal direction
    '''
    # Generate axis and orthogonals:
    M = _euler2mat_(pitch, roll, 0)
    axis = M.dot([0, 0, 1])
    tan0 = M.dot([1, 0, 0])
    rad0 = M.dot([0, 1, 0])

    # Genertate initial circular orbit:
    M = _axangle2mat_(axis, yaw)
    v0 = M.dot([0, -radius, 0])
    tan0 = M.dot(tan0)
    rad0 = M.dot(rad0)

    position = numpy.zeros([len(thetas), 3])
    tangent = numpy.zeros([len(thetas), 3])
    radius = numpy.zeros([len(thetas), 3])

    for ii, theta in enumerate(thetas):
        Rt = _axangle2mat_(axis, theta)
        position[ii, :] = Rt.dot(v0)
        tangent[ii, :] = Rt.dot(tan0)
        radius[ii, :] = Rt.dot(rad0)

    # Apply origin shift:
    if numpy.ndim(origin) == 1:
        position += numpy.array(origin)[None, :]
    else:
        position += numpy.array(origin)

    # Apply other shifts:
    if numpy.size(tan_shift) == 1:
        position += tangent * tan_shift
    else:
        position += tangent * tan_shift[:, None]

    # Orthogonal to tangent and radius:
    orthogonal = numpy.cross(radius, tangent)

    if index is not None:
        return position[index], tangent[index], radius[index], orthogonal[index]
    else:
        return position, tangent, radius, orthogonal

def _convertAxesToScipy(axes):
    # convert from transforms3d convention to scipy convention
    if axes[0] == 'r':
        # 'rxyz', rotating/intrinsic axes -> XYZ
        return axes[1:].upper()
    elif axes[0] == 's':
        # 'sxyz', static/extrinsic axes -> xyz
        return axes[1:].lower()
    else:
        # assumed to be already in scipy format
        return axes

def _mat2euler(M, axes='sxyz'):
    seq = _convertAxesToScipy(axes)
    return scipy.spatial.transform.Rotation.from_matrix(M).as_euler(seq=seq, degrees=True)

def _euler2mat_(a, b, c, axes='sxyz'):
    seq = _convertAxesToScipy(axes)
    return scipy.spatial.transform.Rotation.from_euler(seq=seq, angles=[a,b,c], degrees=True).as_matrix()

def _axangle2mat_(ax, a):
    a = numpy.deg2rad(a)
    x,y,z = ax
    n = numpy.sqrt(x*x + y*y + z*z)
    x = a*x/n
    y = a*y/n
    z = a*z/n
    return scipy.spatial.transform.Rotation.from_rotvec([x,y,z]).as_matrix()<|MERGE_RESOLUTION|>--- conflicted
+++ resolved
@@ -9,18 +9,12 @@
 """
 # >>>>>>>>>>>>>>>>>>>>>>>>>>>> Imports >>>>>>>>>>>>>>>>>>>>>>>>>>>>>>
 
-<<<<<<< HEAD
-import astra
-import numpy
-from transforms3d import euler
-from datetime import datetime
-
-FLEXTOML_VERSION = '0.1.0'
-
-=======
 import numpy
 import scipy.spatial
->>>>>>> f6b07551
+from datetime import datetime
+
+FLEXTOML_VERSION = '0.1.0'
+
 
 # >>>>>>>>>>>>>>>>>>>>>>>>>>>> Classes >>>>>>>>>>>>>>>>>>>>>>>>>>>>>>
 class basic():

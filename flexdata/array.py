--- conflicted
+++ resolved
@@ -501,31 +501,14 @@
     # Demagnify detector bounds:
     fact = geometry['src2obj'] / (geometry['src2obj'] + geometry['det2obj'])
     vrt = numpy.array(det_bounds['vrt'])
-<<<<<<< HEAD
-    
-    if geometry['type'] is 'simple':
-        
-        src_vrt = 0
-        src_hrz = 0
-        axs_hrz = 0
-    else:
-        
-        src_vrt = geometry['src_vrt']
-        src_hrz = geometry['src_hrz']
-        axs_hrz = geometry['axs_hrz']
-    
-=======
->>>>>>> d054c22f
+
     vrt_bounds = (vrt * fact + src_vrt * (1 - fact))
     
     hrz = numpy.array(det_bounds['hrz'])
     hrz_bounds = (hrz * fact + src_hrz * (1 - fact))
-<<<<<<< HEAD
-    max_x = max(hrz_bounds - axs_hrz)
-=======
+
     #hrz = max(hrz_bounds)
     max_x = max(hrz_bounds - geometry['axs_hrz'])
->>>>>>> d054c22f
     
     hrz_bounds = [geometry['vol_tra'][2] - max_x, geometry['vol_tra'][2] + max_x]
     mag_bounds = [geometry['vol_tra'][1] - max_x, geometry['vol_tra'][1] + max_x]
@@ -565,18 +548,6 @@
         det_vrt = geometry['det_vrt']
         det_hrz = geometry['det_hrz']
 
-<<<<<<< HEAD
-    if geometry['type'] is 'simple':
-        det_hrz = 0
-        det_vrt = 0
-        
-    else:
-        det_hrz = geometry['det_hrz']
-        det_vrt = geometry['det_vrt']
-        
-        
-=======
->>>>>>> d054c22f
     xmin = det_hrz - geometry['det_pixel'] * shape[2] / 2
     xmax = det_hrz + geometry['det_pixel'] * shape[2] / 2
 
